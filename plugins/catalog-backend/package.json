{
  "name": "@backstage/plugin-catalog-backend",
  "version": "0.6.0",
  "main": "src/index.ts",
  "types": "src/index.ts",
  "license": "Apache-2.0",
  "private": false,
  "publishConfig": {
    "access": "public",
    "main": "dist/index.cjs.js",
    "types": "dist/index.d.ts"
  },
  "homepage": "https://backstage.io",
  "repository": {
    "type": "git",
    "url": "https://github.com/backstage/backstage",
    "directory": "plugins/catalog-backend"
  },
  "keywords": [
    "backstage"
  ],
  "scripts": {
    "start": "backstage-cli backend:dev",
    "build": "backstage-cli backend:build",
    "lint": "backstage-cli lint",
    "test": "backstage-cli test",
    "prepack": "backstage-cli prepack",
    "postpack": "backstage-cli postpack",
    "clean": "backstage-cli clean"
  },
  "dependencies": {
    "@aws-sdk/client-organizations": "^3.2.0",
    "@azure/msal-node": "^1.0.0-beta.3",
    "@backstage/backend-common": "^0.5.2",
    "@backstage/catalog-model": "^0.7.1",
    "@backstage/config": "^0.1.2",
<<<<<<< HEAD
    "@backstage/integration": "^0.3.1",
=======
    "@backstage/integration": "^0.3.2",
>>>>>>> 1e701b92
    "@octokit/graphql": "^4.5.8",
    "@types/express": "^4.17.6",
    "@types/ldapjs": "^1.0.9",
    "codeowners-utils": "^1.0.2",
    "core-js": "^3.6.5",
    "cross-fetch": "^3.0.6",
    "express": "^4.17.1",
    "express-promise-router": "^3.0.3",
    "fs-extra": "^9.0.0",
    "git-url-parse": "^11.4.4",
    "knex": "^0.21.6",
    "ldapjs": "^2.2.0",
    "lodash": "^4.17.15",
    "morgan": "^1.10.0",
    "p-limit": "^3.0.2",
    "qs": "^6.9.4",
    "uuid": "^8.0.0",
    "winston": "^3.2.1",
    "yaml": "^1.9.2",
    "yn": "^4.0.0",
    "yup": "^0.29.3"
  },
  "devDependencies": {
    "@backstage/cli": "^0.6.0",
    "@backstage/test-utils": "^0.1.6",
    "@types/core-js": "^2.5.4",
    "@types/git-url-parse": "^9.0.0",
    "@types/lodash": "^4.14.151",
    "@types/supertest": "^2.0.8",
    "@types/uuid": "^8.0.0",
    "@types/yup": "^0.29.8",
    "msw": "^0.21.2",
    "sqlite3": "^5.0.0",
    "supertest": "^4.0.2"
  },
  "files": [
    "dist",
    "migrations/**/*.{js,d.ts}",
    "config.d.ts"
  ],
  "configSchema": "config.d.ts"
}<|MERGE_RESOLUTION|>--- conflicted
+++ resolved
@@ -34,11 +34,7 @@
     "@backstage/backend-common": "^0.5.2",
     "@backstage/catalog-model": "^0.7.1",
     "@backstage/config": "^0.1.2",
-<<<<<<< HEAD
-    "@backstage/integration": "^0.3.1",
-=======
     "@backstage/integration": "^0.3.2",
->>>>>>> 1e701b92
     "@octokit/graphql": "^4.5.8",
     "@types/express": "^4.17.6",
     "@types/ldapjs": "^1.0.9",
