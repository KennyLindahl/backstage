--- conflicted
+++ resolved
@@ -30,12 +30,8 @@
     "@backstage/plugin-techdocs": "^0.2.3",
     "@backstage/plugin-user-settings": "^0.2.2",
     "@backstage/plugin-welcome": "^0.2.1",
-<<<<<<< HEAD
-    "@backstage/test-utils": "^0.1.2",
+    "@backstage/test-utils": "^0.1.3",
     "@backstage/plugin-pagerduty": "^0.2.1",
-=======
-    "@backstage/test-utils": "^0.1.3",
->>>>>>> fae3fafc
     "@backstage/theme": "^0.2.1",
     "@material-ui/core": "^4.11.0",
     "@material-ui/icons": "^4.9.1",
